// Copyright 2020 ChainSafe Systems
// SPDX-License-Identifier: Apache-2.0, MIT

use crate::ExitCode;
use encoding::error::Error as CborError;
use encoding::Error as EncodingError;
use thiserror::Error;

/// The error type that gets returned by actor method calls.
#[derive(Error, Debug, Clone, PartialEq)]
#[error("ActorError(fatal: {fatal}, exit_code: {exit_code:?}, msg: {msg})")]
pub struct ActorError {
    /// Is this a fatal error.
    fatal: bool,
    /// The exit code for this invocation, must not be `0`.
    exit_code: ExitCode,
    /// Message for debugging purposes,
    msg: String,
}

impl ActorError {
    pub fn new(exit_code: ExitCode, msg: String) -> Self {
        Self {
            fatal: false,
            exit_code,
            msg,
        }
    }

    pub fn new_fatal(msg: String) -> Self {
        Self {
            fatal: true,
            exit_code: ExitCode::ErrPlaceholder,
            msg,
        }
    }

<<<<<<< HEAD
    /// Downcast a dynamic std Error into an ActorError
    pub fn downcast(error: Box<dyn StdError>, default_exit_code: ExitCode, msg: &str) -> Self {
        match error.downcast::<ActorError>() {
            Ok(actor_err) => actor_err.wrap(msg),
            Err(other) => match other.downcast::<EncodingError>() {
                Ok(enc_error) => ActorError::new(ExitCode::ErrSerialization, enc_error.to_string()),
                Err(other) => ActorError::new(default_exit_code, format!("{}: {}", msg, other)),
            },
        }
    }

    /// Downcast a dynamic std Error into a fatal ActorError
    pub fn downcast_fatal(error: Box<dyn StdError>, msg: &str) -> Self {
        match error.downcast::<ActorError>() {
            Ok(actor_err) => actor_err.wrap(msg),
            Err(other) => match other.downcast::<EncodingError>() {
                Ok(enc_error) => ActorError::new(ExitCode::ErrSerialization, enc_error.to_string()),
                Err(other) => ActorError::new_fatal(format!("{}: {}", msg, other)),
            },
        }
    }

=======
>>>>>>> 630b54f1
    /// Returns true if error is fatal.
    pub fn is_fatal(&self) -> bool {
        self.fatal
    }

    /// Returns the exit code of the error.
    pub fn exit_code(&self) -> ExitCode {
        self.exit_code
    }

    /// Returns true when the exit code is `Ok`.
    pub fn is_ok(&self) -> bool {
        self.exit_code == ExitCode::Ok
    }

    /// Error message of the actor error.
    pub fn msg(&self) -> &str {
        &self.msg
    }

    /// Prefix error message with a string message.
    pub fn wrap(mut self, msg: impl AsRef<str>) -> Self {
        self.msg = format!("{}: {}", msg.as_ref(), self.msg);
        self
    }
}

impl From<EncodingError> for ActorError {
    fn from(e: EncodingError) -> Self {
        Self {
            fatal: false,
            exit_code: ExitCode::ErrSerialization,
            msg: e.to_string(),
        }
    }
}

impl From<CborError> for ActorError {
    fn from(e: CborError) -> Self {
        Self {
            fatal: false,
            exit_code: ExitCode::ErrSerialization,
            msg: e.to_string(),
        }
    }
}

/// Convenience macro for generating Actor Errors
#[macro_export]
macro_rules! actor_error {
    // Fatal Errors
    ( fatal($msg:expr) ) => { ActorError::new_fatal($msg.to_string()) };
    ( fatal($msg:literal $(, $ex:expr)+) ) => {
        ActorError::new_fatal(format!($msg, $($ex,)*))
    };

    // Error with only one stringable expression
    ( $code:ident; $msg:expr ) => { ActorError::new(ExitCode::$code, $msg.to_string()) };

    // String with positional arguments
    ( $code:ident; $msg:literal $(, $ex:expr)+ ) => {
        ActorError::new(ExitCode::$code, format!($msg, $($ex,)*))
    };

    // Error with only one stringable expression, with comma separator
    ( $code:ident, $msg:expr ) => { actor_error!($code; $msg) };

    // String with positional arguments, with comma separator
    ( $code:ident, $msg:literal $(, $ex:expr)+ ) => {
        actor_error!($code; $msg $(, $ex)*)
    };
}

#[cfg(test)]
mod tests {
    use super::*;

    #[test]
    fn error_macro_generation() {
        assert_eq!(
            actor_error!(SysErrSenderInvalid; "test"),
            ActorError::new(ExitCode::SysErrSenderInvalid, "test".to_owned())
        );
        assert_eq!(
            actor_error!(SysErrSenderInvalid; "test {}, {}", 8, 10),
            ActorError::new(ExitCode::SysErrSenderInvalid, format!("test {}, {}", 8, 10))
        );
        assert_eq!(
            actor_error!(fatal("test {}, {}", 8, 10)),
            ActorError::new_fatal(format!("test {}, {}", 8, 10))
        );
    }
}<|MERGE_RESOLUTION|>--- conflicted
+++ resolved
@@ -35,31 +35,6 @@
         }
     }
 
-<<<<<<< HEAD
-    /// Downcast a dynamic std Error into an ActorError
-    pub fn downcast(error: Box<dyn StdError>, default_exit_code: ExitCode, msg: &str) -> Self {
-        match error.downcast::<ActorError>() {
-            Ok(actor_err) => actor_err.wrap(msg),
-            Err(other) => match other.downcast::<EncodingError>() {
-                Ok(enc_error) => ActorError::new(ExitCode::ErrSerialization, enc_error.to_string()),
-                Err(other) => ActorError::new(default_exit_code, format!("{}: {}", msg, other)),
-            },
-        }
-    }
-
-    /// Downcast a dynamic std Error into a fatal ActorError
-    pub fn downcast_fatal(error: Box<dyn StdError>, msg: &str) -> Self {
-        match error.downcast::<ActorError>() {
-            Ok(actor_err) => actor_err.wrap(msg),
-            Err(other) => match other.downcast::<EncodingError>() {
-                Ok(enc_error) => ActorError::new(ExitCode::ErrSerialization, enc_error.to_string()),
-                Err(other) => ActorError::new_fatal(format!("{}: {}", msg, other)),
-            },
-        }
-    }
-
-=======
->>>>>>> 630b54f1
     /// Returns true if error is fatal.
     pub fn is_fatal(&self) -> bool {
         self.fatal
