--- conflicted
+++ resolved
@@ -235,11 +235,7 @@
 pub fn get_claim<BS: BlockStore>(
     claims: &Map<BS, Claim>,
     a: &Address,
-<<<<<<< HEAD
-) -> Result<Option<Claim>, String> {
-=======
 ) -> Result<Option<Claim>, Box<dyn StdError>> {
->>>>>>> 630b54f1
     Ok(claims
         .get(&a.to_bytes())
         .map_err(|e| e.downcast_wrap(format!("failed to get claim for address {}", a)))?)
