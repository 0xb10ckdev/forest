// Copyright 2020 ChainSafe Systems
// SPDX-License-Identifier: Apache-2.0, MIT

use super::gas_block_store::GasBlockStore;
use super::gas_syscalls::GasSyscalls;
use super::gas_tracker::{price_list_by_epoch, GasCharge, GasTracker, PriceList};
use super::Rand;
use actor::*;
use address::{Address, Protocol};
use byteorder::{BigEndian, WriteBytesExt};
use cid::{multihash::Blake2b256, Cid};
use clock::ChainEpoch;
use crypto::DomainSeparationTag;
use fil_types::{DevnetParams, NetworkParams};
use forest_encoding::to_vec;
use forest_encoding::Cbor;
use ipld_blockstore::BlockStore;
use log::warn;
use message::{Message, UnsignedMessage};
use num_bigint::BigInt;
use num_traits::Zero;
use runtime::{ActorCode, MessageInfo, Runtime, Syscalls};
use state_tree::StateTree;
use std::cell::RefCell;
use std::collections::HashSet;
use std::marker::PhantomData;
use std::rc::Rc;
use vm::{
    actor_error, ActorError, ActorState, ExitCode, MethodNum, Randomness, Serialized, TokenAmount,
    EMPTY_ARR_CID, METHOD_SEND,
};

// This is just used for gas tracing, intentionally 0 and could be removed.
const ACTOR_EXEC_GAS: GasCharge = GasCharge {
    name: "on_actor_exec",
    compute_gas: 0,
    storage_gas: 0,
};

#[derive(Debug, Clone)]
struct VMMsg {
    caller: Address,
    receiver: Address,
    value_received: TokenAmount,
}

impl MessageInfo for VMMsg {
    fn caller(&self) -> &Address {
        &self.caller
    }
    fn receiver(&self) -> &Address {
        &self.receiver
    }
    fn value_received(&self) -> &TokenAmount {
        &self.value_received
    }
}

/// Implementation of the Runtime trait.
pub struct DefaultRuntime<'db, 'st, 'sys, 'r, 'act, BS, SYS, R, P = DevnetParams> {
    state: &'st mut StateTree<'db, BS>,
    store: GasBlockStore<'db, BS>,
    syscalls: GasSyscalls<'sys, SYS>,
    gas_tracker: Rc<RefCell<GasTracker>>,
    vm_msg: VMMsg,
    epoch: ChainEpoch,
    origin: Address,
    origin_nonce: u64,
    num_actors_created: u64,
    price_list: PriceList,
    rand: &'r R,
    caller_validated: bool,
    allow_internal: bool,
    registered_actors: &'act HashSet<Cid>,
    params: PhantomData<P>,
}

impl<'db, 'st, 'sys, 'r, 'act, BS, SYS, R, P>
    DefaultRuntime<'db, 'st, 'sys, 'r, 'act, BS, SYS, R, P>
where
    BS: BlockStore,
    SYS: Syscalls,
    P: NetworkParams,
    R: Rand,
{
    /// Constructs a new Runtime
    #[allow(clippy::too_many_arguments)]
    pub fn new(
        state: &'st mut StateTree<'db, BS>,
        store: &'db BS,
        syscalls: &'sys SYS,
        gas_used: i64,
        message: &UnsignedMessage,
        epoch: ChainEpoch,
        origin: Address,
        origin_nonce: u64,
        num_actors_created: u64,
        rand: &'r R,
        registered_actors: &'act HashSet<Cid>,
    ) -> Result<Self, ActorError> {
        let price_list = price_list_by_epoch(epoch);
        let gas_tracker = Rc::new(RefCell::new(GasTracker::new(message.gas_limit(), gas_used)));
        let gas_block_store = GasBlockStore {
            price_list: price_list.clone(),
            gas: Rc::clone(&gas_tracker),
            store,
        };
        let gas_syscalls = GasSyscalls {
            price_list: price_list.clone(),
            gas: Rc::clone(&gas_tracker),
            syscalls,
        };

        let caller_id = state
            .lookup_id(&message.from())
            .map_err(|e| e.downcast_fatal("failed to lookup id"))?
            .ok_or_else(
                || actor_error!(SysErrInvalidReceiver; "resolve msg from address failed"),
            )?;

        let vm_msg = VMMsg {
            caller: caller_id,
            receiver: *message.to(),
            value_received: message.value().clone(),
        };

        Ok(DefaultRuntime {
            state,
            store: gas_block_store,
            syscalls: gas_syscalls,
            gas_tracker,
            vm_msg,
            epoch,
            origin,
            origin_nonce,
            num_actors_created,
            price_list,
            rand,
            registered_actors,
            allow_internal: true,
            caller_validated: false,
            params: PhantomData,
        })
    }

    /// Adds to amount of used
    /// * Will borrow gas tracker RefCell, do not call if any reference to this exists
    pub fn charge_gas(&mut self, gas: GasCharge) -> Result<(), ActorError> {
        self.gas_tracker.borrow_mut().charge_gas(gas)
    }

    /// Returns gas used by runtime
    /// * Will borrow gas tracker RefCell, do not call if a mutable reference exists
    pub fn gas_used(&self) -> i64 {
        self.gas_tracker.borrow().gas_used()
    }

    fn gas_available(&self) -> i64 {
        self.gas_tracker.borrow().gas_available()
    }

    /// Returns the price list for gas charges within the runtime
    pub fn price_list(&self) -> &PriceList {
        &self.price_list
    }

    /// Get the balance of a particular Actor from their Address
    fn get_balance(&self, addr: &Address) -> Result<BigInt, ActorError> {
        Ok(self
            .state
            .get_actor(&addr)
<<<<<<< HEAD
            .map_err(|e| actor_error!(fatal("failed to get actor in get balance: {}", e)))?
=======
            .map_err(|e| e.downcast_fatal("failed to get actor in get balance"))?
>>>>>>> 630b54f1
            .map(|act| act.balance)
            .unwrap_or_default())
    }

    /// Update the state Cid of the Message receiver
    fn state_commit(&mut self, old_h: &Cid, new_h: Cid) -> Result<(), ActorError> {
        let to_addr = *self.message().receiver();
        let mut actor = self
            .state
            .get_actor(&to_addr)
<<<<<<< HEAD
            .map_err(|e| actor_error!(fatal("failed to get actor to commit state: {}", e)))?
=======
            .map_err(|e| e.downcast_fatal("failed to get actor to commit state"))?
>>>>>>> 630b54f1
            .ok_or_else(|| actor_error!(fatal("failed to get actor to commit state")))?;

        if &actor.state != old_h {
            return Err(actor_error!(fatal(
                "failed to update, inconsistent base reference"
            )));
        }
        actor.state = new_h;
        self.state
            .set_actor(&to_addr, actor)
            .map_err(|e| e.downcast_fatal("failed to set actor in state_commit"))?;

        Ok(())
    }

    fn abort_if_already_validated(&mut self) -> Result<(), ActorError> {
        if self.caller_validated {
            Err(actor_error!(SysErrorIllegalActor;
                    "Method must validate caller identity exactly once"))
        } else {
            self.caller_validated = true;
            Ok(())
        }
    }

    /// Helper function for inserting into blockstore.
    fn put<T>(&self, obj: &T) -> Result<Cid, ActorError>
    where
        T: Cbor,
    {
        self.store
            .put(obj, Blake2b256)
<<<<<<< HEAD
            .map_err(|e| ActorError::downcast_fatal(e, "failed to put cbor object"))
=======
            .map_err(|e| e.downcast_fatal("failed to put cbor object"))
>>>>>>> 630b54f1
    }

    /// Helper function for getting deserializable objects from blockstore.
    fn get<T>(&self, cid: &Cid) -> Result<Option<T>, ActorError>
    where
        T: Cbor,
    {
        self.store
            .get(cid)
<<<<<<< HEAD
            .map_err(|e| ActorError::downcast_fatal(e, "failed to get cbor object"))
=======
            .map_err(|e| e.downcast_fatal("failed to get cbor object"))
>>>>>>> 630b54f1
    }

    fn internal_send(
        &mut self,
        from: Address,
        to: Address,
        method: MethodNum,
        value: TokenAmount,
        params: Serialized,
    ) -> Result<Serialized, ActorError> {
        // ID must be resolved because otherwise would be done in creation of new runtime.
        // TODO revisit this later, it's possible there are no code paths this is needed.
        let from_id = self.resolve_address(&from)?.ok_or_else(|| {
            actor_error!(SysErrInvalidReceiver;
            "resolving from address in internal send failed")
        })?;

        let msg = UnsignedMessage {
            from,
            to,
            method_num: method,
            value: value.clone(),
            params,
            gas_limit: self.gas_available(),
            version: Default::default(),
            sequence: Default::default(),
            gas_fee_cap: Default::default(),
            gas_premium: Default::default(),
        };

        // snapshot state tree
        self.state
            .snapshot()
<<<<<<< HEAD
            .map_err(|e| actor_error!(fatal("failed to create snapshot {}", e)))?;
=======
            .map_err(|e| actor_error!(fatal("failed to create snapshot: {}", e)))?;
>>>>>>> 630b54f1

        // Since it is unsafe to share a mutable reference to the state tree by copying
        // the runtime, all variables must be copied and reset at the end of the transition.
        let prev_val = self.caller_validated;
        let prev_msg = self.vm_msg.clone();
        self.vm_msg = VMMsg {
            caller: from_id,
            receiver: to,
            value_received: value,
        };
        self.caller_validated = false;

        let send_res = vm_send::<BS, SYS, R, P>(self, &msg, None);

        // Reset values back to their values before the call
        self.vm_msg = prev_msg;
        self.caller_validated = prev_val;

        let ret = send_res.map_err(|e| {
            if let Err(e) = self.state.revert_to_snapshot() {
                actor_error!(fatal("failed to revert snapshot: {}", e))
            } else {
                e
            }
        });
        if let Err(e) = self.state.clear_snapshot() {
            actor_error!(fatal("failed to clear snapshot: {}", e));
        }

        Ok(ret?)
    }

    /// creates account actors from only BLS/SECP256K1 addresses.
    pub fn try_create_account_actor(&mut self, addr: &Address) -> Result<ActorState, ActorError> {
        self.charge_gas(self.price_list().on_create_actor())?;

        let addr_id = self
            .state
            .register_new_address(addr)
<<<<<<< HEAD
            .map_err(|e| actor_error!(fatal("failed to register new address: {}", e)))?;
=======
            .map_err(|e| e.downcast_fatal("failed to register new address"))?;
>>>>>>> 630b54f1

        let act = make_actor(addr)?;

        self.state
            .set_actor(&addr_id, act)
<<<<<<< HEAD
            .map_err(|e| actor_error!(fatal("failed to set actor: {}", e)))?;
=======
            .map_err(|e| e.downcast_fatal("failed to set actor"))?;
>>>>>>> 630b54f1

        let p = Serialized::serialize(&addr).map_err(|e| {
            actor_error!(fatal(
                "couldn't serialize params for actor construction: {}",
                e
            ))
        })?;

        self.internal_send(
            *SYSTEM_ACTOR_ADDR,
            addr_id,
            account::Method::Constructor as u64,
            TokenAmount::from(0),
            p,
        )
        .map_err(|e| e.wrap("failed to invoke account constructor"))?;

        let act = self
            .state
            .get_actor(&addr_id)
<<<<<<< HEAD
            .map_err(|e| actor_error!(fatal("failed to get actor: {}", e)))?
=======
            .map_err(|e| e.downcast_fatal("failed to get actor"))?
>>>>>>> 630b54f1
            .ok_or_else(|| actor_error!(fatal("failed to retrieve created actor state")))?;

        Ok(act)
    }
}

impl<'bs, BS, SYS, R, P> Runtime<GasBlockStore<'bs, BS>>
    for DefaultRuntime<'bs, '_, '_, '_, '_, BS, SYS, R, P>
where
    BS: BlockStore,
    SYS: Syscalls,
    P: NetworkParams,
    R: Rand,
{
    fn message(&self) -> &dyn MessageInfo {
        &self.vm_msg
    }
    fn curr_epoch(&self) -> ChainEpoch {
        self.epoch
    }
    fn validate_immediate_caller_accept_any(&mut self) -> Result<(), ActorError> {
        self.abort_if_already_validated()
    }
    fn validate_immediate_caller_is<'db, I>(&mut self, addresses: I) -> Result<(), ActorError>
    where
        I: IntoIterator<Item = &'db Address>,
    {
        self.abort_if_already_validated()?;

        let imm = self.message().caller();

        // Check if theres is at least one match
        if !addresses.into_iter().any(|a| a == imm) {
            return Err(actor_error!(SysErrForbidden;
                "caller {} is not one of supported", self.message().caller()
            ));
        }
        Ok(())
    }

    fn validate_immediate_caller_type<'db, I>(&mut self, types: I) -> Result<(), ActorError>
    where
        I: IntoIterator<Item = &'db Cid>,
    {
        self.abort_if_already_validated()?;

        let caller_cid = self
            .get_actor_code_cid(self.message().caller())?
            .ok_or_else(|| actor_error!(fatal("failed to lookup code cid for caller")))?;
        if !types.into_iter().any(|c| *c == caller_cid) {
            return Err(actor_error!(SysErrForbidden;
                    "caller cid type {} not one of supported", caller_cid));
        }
        Ok(())
    }

    fn current_balance(&self) -> Result<TokenAmount, ActorError> {
        self.get_balance(self.message().receiver())
    }

    fn resolve_address(&self, address: &Address) -> Result<Option<Address>, ActorError> {
        self.state
            .lookup_id(&address)
<<<<<<< HEAD
            .map_err(|e| actor_error!(fatal("failed to look up id: {}", e)))
=======
            .map_err(|e| e.downcast_fatal("failed to look up id"))
>>>>>>> 630b54f1
    }

    fn get_actor_code_cid(&self, addr: &Address) -> Result<Option<Cid>, ActorError> {
        Ok(self
            .state
            .get_actor(&addr)
<<<<<<< HEAD
            .map_err(|e| actor_error!(fatal("failed to get actor: {}", e)))?
=======
            .map_err(|e| e.downcast_fatal("failed to get actor"))?
>>>>>>> 630b54f1
            .map(|act| act.code))
    }

    fn get_randomness_from_tickets(
        &self,
        personalization: DomainSeparationTag,
        rand_epoch: ChainEpoch,
        entropy: &[u8],
    ) -> Result<Randomness, ActorError> {
        let r = self
            .rand
            .get_chain_randomness(&self.store, personalization, rand_epoch, entropy)
            .map_err(|e| e.downcast_fatal("could not get randomness"))?;

        Ok(Randomness(r))
    }

    fn get_randomness_from_beacon(
        &self,
        personalization: DomainSeparationTag,
        rand_epoch: ChainEpoch,
        entropy: &[u8],
    ) -> Result<Randomness, ActorError> {
        let r = self
            .rand
            .get_chain_randomness(&self.store, personalization, rand_epoch, entropy)
            .map_err(|e| e.downcast_fatal("could not get randomness"))?;

        Ok(Randomness(r))
    }

    fn create<C: Cbor>(&mut self, obj: &C) -> Result<(), ActorError> {
        let c = self.put(obj)?;

        self.state_commit(&EMPTY_ARR_CID, c)
    }

    fn state<C: Cbor>(&self) -> Result<C, ActorError> {
        let actor = self
            .state
            .get_actor(self.message().receiver())
            .map_err(|e| {
                e.downcast_default(
                    ExitCode::SysErrorIllegalArgument,
                    "failed to get actor for Readonly state",
                )
            })?
            .ok_or_else(
                || actor_error!(SysErrorIllegalArgument; "Actor readonly state does not exist"),
            )?;

        // TODO revisit as the go impl doesn't handle not exists and nil cases
        self.get(&actor.state)?.ok_or_else(|| {
            actor_error!(fatal(
                "State does not exist for actor state cid: {}",
                actor.state
            ))
        })
    }

    fn transaction<C, RT, F>(&mut self, f: F) -> Result<RT, ActorError>
    where
        C: Cbor,
        F: FnOnce(&mut C, &mut Self) -> Result<RT, ActorError>,
    {
        // get actor
        let act = self
            .state
            .get_actor(self.message().receiver())
            .map_err(|e| {
                e.downcast_default(
                    ExitCode::SysErrorIllegalActor,
                    "failed to get actor for transaction",
                )
            })?
            .ok_or_else(|| {
                actor_error!(SysErrorIllegalActor;
                "actor state for transaction doesn't exist")
            })?;

        // get state for actor based on generic C
        let mut state: C = self
            .get(&act.state)?
            .ok_or_else(|| actor_error!(fatal("Actor state does not exist: {}", act.state)))?;

        // Update the state
        self.allow_internal = false;
        let r = f(&mut state, self)?;
        self.allow_internal = true;

        let c = self.put(&state)?;

        // Committing that change
        self.state_commit(&act.state, c)?;
        Ok(r)
    }

    fn store(&self) -> &GasBlockStore<'bs, BS> {
        &self.store
    }

    fn send(
        &mut self,
        to: Address,
        method: MethodNum,
        params: Serialized,
        value: TokenAmount,
    ) -> Result<Serialized, ActorError> {
        if !self.allow_internal {
            return Err(actor_error!(SysErrorIllegalActor; "runtime.send() is not allowed"));
        }

        let ret = self
            .internal_send(*self.message().receiver(), to, method, value, params)
            .map_err(|e| {
                warn!(
                    "internal send failed: (to: {}) (method: {}) {}",
                    to, method, e
                );
                e
            })?;

        Ok(ret)
    }
    fn new_actor_address(&mut self) -> Result<Address, ActorError> {
        let oa = resolve_to_key_addr(self.state, self.store.store, &self.origin)?;
        let mut b = to_vec(&oa).map_err(|e| {
            actor_error!(fatal(
                "Could not serialize address in new_actor_address: {}",
                e
            ))
        })?;
        b.write_u64::<BigEndian>(self.origin_nonce)
            .map_err(|e| actor_error!(fatal("Writing nonce address into a buffer: {}", e)))?;
        b.write_u64::<BigEndian>(self.num_actors_created)
            .map_err(|e| {
                actor_error!(fatal(
                    "Writing number of actors created into a buffer: {}",
                    e
                ))
            })?;
        let addr = Address::new_actor(&b);
        self.num_actors_created += 1;
        Ok(addr)
    }
    fn create_actor(&mut self, code_id: Cid, address: &Address) -> Result<(), ActorError> {
        if !is_builtin_actor(&code_id) {
            return Err(actor_error!(SysErrorIllegalArgument; "Can only create built-in actors."));
        }
        if is_singleton_actor(&code_id) {
            return Err(actor_error!(SysErrorIllegalArgument;
                    "Can only have one instance of singleton actors."));
        }

        if let Ok(Some(_)) = self.state.get_actor(address) {
            return Err(actor_error!(SysErrorIllegalArgument; "Actor address already exists"));
        }

        self.charge_gas(self.price_list.on_create_actor())?;
        self.state
            .set_actor(
                &address,
                ActorState::new(code_id, EMPTY_ARR_CID.clone(), 0.into(), 0),
            )
            .map_err(|e| e.downcast_fatal("creating actor entry"))
    }

    /// DeleteActor deletes the executing actor from the state tree, transferring
    /// any balance to beneficiary.
    /// Aborts if the beneficiary does not exist.
    /// May only be called by the actor itself.
    fn delete_actor(&mut self, beneficiary: &Address) -> Result<(), ActorError> {
        self.charge_gas(self.price_list.on_delete_actor())?;
        let receiver = *self.message().receiver();
        let balance = self
            .state
            .get_actor(&receiver)
            .map_err(|e| e.downcast_fatal(format!("failed to get actor {}", receiver)))?
            .ok_or_else(
                || actor_error!(SysErrorIllegalActor; "failed to load actor in delete actor"),
            )
            .map(|act| act.balance)?;
        if balance != 0.into() {
            // Transfer the executing actor's balance to the beneficiary
            transfer(self.state, &receiver, beneficiary, &balance)
                .map_err(|e| e.wrap("failed to transfer balance to beneficiary actor"))?;
        }

        // Delete the executing actor
        self.state
            .delete_actor(&receiver)
            .map_err(|e| e.downcast_fatal("failed to delete actor"))
    }
    fn syscalls(&self) -> &dyn Syscalls {
        &self.syscalls
    }
    fn total_fil_circ_supply(&self) -> Result<TokenAmount, ActorError> {
        let get_actor_state = |addr: &Address| -> Result<ActorState, ActorError> {
            self.state
                .get_actor(&addr)
                .map_err(|e| {
                    e.downcast_default(
                        ExitCode::ErrIllegalState,
                        "failed to get reward actor for cumputing total supply",
                    )
                })?
                .ok_or_else(
                    || actor_error!(ErrIllegalState; "Actor address ({}) does not exist", addr),
                )
        };

        let rew = get_actor_state(&REWARD_ACTOR_ADDR)?;
        let burnt = get_actor_state(&BURNT_FUNDS_ACTOR_ADDR)?;
        let market = get_actor_state(&STORAGE_MARKET_ACTOR_ADDR)?;
        let power = get_actor_state(&STORAGE_POWER_ACTOR_ADDR)?;

        let st: power::State = self
            .store
            .get(&power.state)
            .map_err(|e| {
                e.downcast_default(
                    ExitCode::ErrIllegalState,
                    "failed to get storage power state",
                )
            })?
            .ok_or_else(|| actor_error!(ErrIllegalState; "Failed to retrieve power state"))?;

        let total = P::from_fil(P::TOTAL_FILECOIN)
            - rew.balance
            - market.balance
            - burnt.balance
            - st.total_pledge_collateral;
        Ok(total)
    }
    fn charge_gas(&mut self, name: &'static str, compute: i64) -> Result<(), ActorError> {
        self.charge_gas(GasCharge::new(name, compute, 0))
    }
}

/// Shared logic between the DefaultRuntime and the Interpreter.
/// It invokes methods on different Actors based on the Message.
pub fn vm_send<'db, 'st, 'sys, 'r, 'act, BS, SYS, R, P>(
    rt: &mut DefaultRuntime<'db, 'st, 'sys, 'r, 'act, BS, SYS, R, P>,
    msg: &UnsignedMessage,
    gas_cost: Option<GasCharge>,
) -> Result<Serialized, ActorError>
where
    BS: BlockStore,
    SYS: Syscalls,
    P: NetworkParams,
    R: Rand,
{
    if let Some(cost) = gas_cost {
        rt.charge_gas(cost)?;
    }

    let to_actor = match rt
        .state
        .get_actor(msg.to())
<<<<<<< HEAD
        .map_err(|e| actor_error!(fatal("failed to get actor: {}", e)))?
=======
        .map_err(|e| e.downcast_fatal("failed to get actor"))?
>>>>>>> 630b54f1
    {
        Some(act) => act,
        None => {
            // Try to create actor if not exist
            rt.try_create_account_actor(msg.to())?
        }
    };

    rt.charge_gas(
        rt.price_list()
            .on_method_invocation(msg.value(), msg.method_num()),
    )?;

    if !msg.value().is_zero() {
        transfer(rt.state, &msg.from(), &msg.to(), &msg.value())
            .map_err(|e| e.wrap("failed to transfer funds"))?;
    }

    if msg.method_num() != METHOD_SEND {
        rt.charge_gas(ACTOR_EXEC_GAS)?;
        return invoke(rt, to_actor.code, msg.method_num(), msg.params(), msg.to());
    }

    Ok(Serialized::default())
}

/// Transfers funds from one Actor to another Actor
fn transfer<BS: BlockStore>(
    state: &mut StateTree<BS>,
    from: &Address,
    to: &Address,
    value: &TokenAmount,
) -> Result<(), ActorError> {
    if from == to {
        return Ok(());
    }

    let from_id = state
        .lookup_id(from)
<<<<<<< HEAD
        .map_err(|e| actor_error!(fatal("failed to lookup from id for address: {}", e)))?
        .ok_or_else(|| actor_error!(fatal("Failed to lookup from id for address {}", from)))?;
    let to_id = state
        .lookup_id(to)
        .map_err(|e| actor_error!(fatal("failed to lookup to id for address: {}", e)))?
=======
        .map_err(|e| e.downcast_fatal("failed to lookup from id for address"))?
        .ok_or_else(|| actor_error!(fatal("Failed to lookup from id for address {}", from)))?;
    let to_id = state
        .lookup_id(to)
        .map_err(|e| e.downcast_fatal("failed to lookup to id for address"))?
>>>>>>> 630b54f1
        .ok_or_else(|| actor_error!(fatal("Failed to lookup to id for address {}", to)))?;

    if from_id == to_id {
        return Ok(());
    }

    if value < &0.into() {
        return Err(actor_error!(SysErrForbidden;
                "attempted to transfer negative transfer value {}", value));
    }

    let mut f = state
        .get_actor(&from_id)
<<<<<<< HEAD
        .map_err(|e| actor_error!(fatal("failed to get actor: {}", e)))?
=======
        .map_err(|e| e.downcast_fatal("failed to get actor"))?
>>>>>>> 630b54f1
        .ok_or_else(|| {
            actor_error!(fatal(
                "sender actor does not exist in state during transfer"
            ))
        })?;
    let mut t = state
        .get_actor(&to_id)
<<<<<<< HEAD
        .map_err(|e| actor_error!(fatal("failed to get actor: {}", e)))?
=======
        .map_err(|e| e.downcast_fatal("failed to get actor: {}"))?
>>>>>>> 630b54f1
        .ok_or_else(|| {
            actor_error!(fatal(
                "receiver actor does not exist in state during transfer"
            ))
        })?;

    f.deduct_funds(&value).map_err(|e| {
        actor_error!(SysErrInsufficientFunds;
        "transfer failed when deducting funds ({}): {}", value, e)
    })?;
    t.deposit_funds(&value);

    state
        .set_actor(from, f)
<<<<<<< HEAD
        .map_err(|e| actor_error!(fatal("failed to set actor: {}", e)))?;
    state
        .set_actor(to, t)
        .map_err(|e| actor_error!(fatal("failed to set actor: {}", e)))?;
=======
        .map_err(|e| e.downcast_fatal("failed to set from actor"))?;
    state
        .set_actor(to, t)
        .map_err(|e| e.downcast_fatal("failed to set to actor"))?;
>>>>>>> 630b54f1

    Ok(())
}

/// Calls actor code with method and parameters.
fn invoke<'db, 'st, 'sys, 'r, 'act, BS, SYS, R, P>(
    rt: &mut DefaultRuntime<'db, 'st, 'sys, 'r, 'act, BS, SYS, R, P>,
    code: Cid,
    method_num: MethodNum,
    params: &Serialized,
    to: &Address,
) -> Result<Serialized, ActorError>
where
    BS: BlockStore,
    SYS: Syscalls,
    P: NetworkParams,
    R: Rand,
{
    let ret = match code {
        x if x == *SYSTEM_ACTOR_CODE_ID => system::Actor.invoke_method(rt, method_num, params),
        x if x == *INIT_ACTOR_CODE_ID => init::Actor.invoke_method(rt, method_num, params),
        x if x == *CRON_ACTOR_CODE_ID => cron::Actor.invoke_method(rt, method_num, params),
        x if x == *ACCOUNT_ACTOR_CODE_ID => account::Actor.invoke_method(rt, method_num, params),
        x if x == *POWER_ACTOR_CODE_ID => power::Actor.invoke_method(rt, method_num, params),
        x if x == *MINER_ACTOR_CODE_ID => miner::Actor.invoke_method(rt, method_num, params),
        x if x == *MARKET_ACTOR_CODE_ID => market::Actor.invoke_method(rt, method_num, params),
        x if x == *PAYCH_ACTOR_CODE_ID => paych::Actor.invoke_method(rt, method_num, params),
        x if x == *MULTISIG_ACTOR_CODE_ID => multisig::Actor.invoke_method(rt, method_num, params),
        x if x == *REWARD_ACTOR_CODE_ID => reward::Actor.invoke_method(rt, method_num, params),
        x if x == *VERIFREG_ACTOR_CODE_ID => verifreg::Actor.invoke_method(rt, method_num, params),
        x => {
            if rt.registered_actors.contains(&x) {
                match x {
                    x if x == *PUPPET_ACTOR_CODE_ID => {
                        puppet::Actor.invoke_method(rt, method_num, params)
                    }
                    x if x == *CHAOS_ACTOR_CODE_ID => {
                        chaos::Actor.invoke_method(rt, method_num, params)
                    }
                    _ => Err(actor_error!(SysErrorIllegalActor;
                                "no code for registered actor at address {}", to)),
                }
            } else {
                Err(actor_error!(SysErrorIllegalActor; "no code for actor at address {}", to))
            }
        }
    }?;
    if !rt.caller_validated {
        Err(actor_error!(SysErrorIllegalActor; "Caller must be validated during method execution"))
    } else {
        Ok(ret)
    }
}

/// returns the public key type of address (`BLS`/`SECP256K1`) of an account actor
/// identified by `addr`.
pub fn resolve_to_key_addr<'st, 'bs, BS, S>(
    st: &'st StateTree<'bs, S>,
    store: &'bs BS,
    addr: &Address,
) -> Result<Address, ActorError>
where
    BS: BlockStore,
    S: BlockStore,
{
    if addr.protocol() == Protocol::BLS || addr.protocol() == Protocol::Secp256k1 {
        return Ok(*addr);
    }

    let act = st
        .get_actor(&addr)
        .map_err(|e| e.downcast_default(ExitCode::SysErrInternal, "Failed to get actor"))?
        .ok_or_else(|| actor_error!(SysErrInternal; "Failed to retrieve actor: {}", addr))?;

    if act.code != *ACCOUNT_ACTOR_CODE_ID {
        return Err(actor_error!(fatal(
            "Address was not found for an account actor: {}",
            addr
        )));
    }
    let acc_st: account::State = store
        .get(&act.state)
        .map_err(|e| e.downcast_fatal(format!("Failed to get account actor state for: {}", addr)))?
        .ok_or_else(|| {
            actor_error!(fatal(
                "Address was not found for an account actor: {}",
                addr
            ))
        })?;

    Ok(acc_st.address)
}

fn make_actor(addr: &Address) -> Result<ActorState, ActorError> {
    match addr.protocol() {
        Protocol::BLS => Ok(new_bls_account_actor()),
        Protocol::Secp256k1 => Ok(new_secp256k1_account_actor()),
        Protocol::ID => {
            Err(actor_error!(SysErrInvalidReceiver; "no actor with given id: {}", addr))
        }
        Protocol::Actor => Err(actor_error!(SysErrInvalidReceiver; "no such actor: {}", addr)),
    }
}

fn new_bls_account_actor() -> ActorState {
    ActorState {
        code: ACCOUNT_ACTOR_CODE_ID.clone(),
        balance: TokenAmount::from(0),
        state: EMPTY_ARR_CID.clone(),
        sequence: 0,
    }
}

fn new_secp256k1_account_actor() -> ActorState {
    ActorState {
        code: ACCOUNT_ACTOR_CODE_ID.clone(),
        balance: TokenAmount::from(0),
        state: EMPTY_ARR_CID.clone(),
        sequence: 0,
    }
}<|MERGE_RESOLUTION|>--- conflicted
+++ resolved
@@ -169,11 +169,7 @@
         Ok(self
             .state
             .get_actor(&addr)
-<<<<<<< HEAD
-            .map_err(|e| actor_error!(fatal("failed to get actor in get balance: {}", e)))?
-=======
             .map_err(|e| e.downcast_fatal("failed to get actor in get balance"))?
->>>>>>> 630b54f1
             .map(|act| act.balance)
             .unwrap_or_default())
     }
@@ -184,11 +180,7 @@
         let mut actor = self
             .state
             .get_actor(&to_addr)
-<<<<<<< HEAD
-            .map_err(|e| actor_error!(fatal("failed to get actor to commit state: {}", e)))?
-=======
             .map_err(|e| e.downcast_fatal("failed to get actor to commit state"))?
->>>>>>> 630b54f1
             .ok_or_else(|| actor_error!(fatal("failed to get actor to commit state")))?;
 
         if &actor.state != old_h {
@@ -221,11 +213,7 @@
     {
         self.store
             .put(obj, Blake2b256)
-<<<<<<< HEAD
-            .map_err(|e| ActorError::downcast_fatal(e, "failed to put cbor object"))
-=======
             .map_err(|e| e.downcast_fatal("failed to put cbor object"))
->>>>>>> 630b54f1
     }
 
     /// Helper function for getting deserializable objects from blockstore.
@@ -235,11 +223,7 @@
     {
         self.store
             .get(cid)
-<<<<<<< HEAD
-            .map_err(|e| ActorError::downcast_fatal(e, "failed to get cbor object"))
-=======
             .map_err(|e| e.downcast_fatal("failed to get cbor object"))
->>>>>>> 630b54f1
     }
 
     fn internal_send(
@@ -273,11 +257,7 @@
         // snapshot state tree
         self.state
             .snapshot()
-<<<<<<< HEAD
-            .map_err(|e| actor_error!(fatal("failed to create snapshot {}", e)))?;
-=======
             .map_err(|e| actor_error!(fatal("failed to create snapshot: {}", e)))?;
->>>>>>> 630b54f1
 
         // Since it is unsafe to share a mutable reference to the state tree by copying
         // the runtime, all variables must be copied and reset at the end of the transition.
@@ -317,21 +297,13 @@
         let addr_id = self
             .state
             .register_new_address(addr)
-<<<<<<< HEAD
-            .map_err(|e| actor_error!(fatal("failed to register new address: {}", e)))?;
-=======
             .map_err(|e| e.downcast_fatal("failed to register new address"))?;
->>>>>>> 630b54f1
 
         let act = make_actor(addr)?;
 
         self.state
             .set_actor(&addr_id, act)
-<<<<<<< HEAD
-            .map_err(|e| actor_error!(fatal("failed to set actor: {}", e)))?;
-=======
             .map_err(|e| e.downcast_fatal("failed to set actor"))?;
->>>>>>> 630b54f1
 
         let p = Serialized::serialize(&addr).map_err(|e| {
             actor_error!(fatal(
@@ -352,11 +324,7 @@
         let act = self
             .state
             .get_actor(&addr_id)
-<<<<<<< HEAD
-            .map_err(|e| actor_error!(fatal("failed to get actor: {}", e)))?
-=======
             .map_err(|e| e.downcast_fatal("failed to get actor"))?
->>>>>>> 630b54f1
             .ok_or_else(|| actor_error!(fatal("failed to retrieve created actor state")))?;
 
         Ok(act)
@@ -420,22 +388,14 @@
     fn resolve_address(&self, address: &Address) -> Result<Option<Address>, ActorError> {
         self.state
             .lookup_id(&address)
-<<<<<<< HEAD
-            .map_err(|e| actor_error!(fatal("failed to look up id: {}", e)))
-=======
             .map_err(|e| e.downcast_fatal("failed to look up id"))
->>>>>>> 630b54f1
     }
 
     fn get_actor_code_cid(&self, addr: &Address) -> Result<Option<Cid>, ActorError> {
         Ok(self
             .state
             .get_actor(&addr)
-<<<<<<< HEAD
-            .map_err(|e| actor_error!(fatal("failed to get actor: {}", e)))?
-=======
             .map_err(|e| e.downcast_fatal("failed to get actor"))?
->>>>>>> 630b54f1
             .map(|act| act.code))
     }
 
@@ -695,11 +655,7 @@
     let to_actor = match rt
         .state
         .get_actor(msg.to())
-<<<<<<< HEAD
-        .map_err(|e| actor_error!(fatal("failed to get actor: {}", e)))?
-=======
         .map_err(|e| e.downcast_fatal("failed to get actor"))?
->>>>>>> 630b54f1
     {
         Some(act) => act,
         None => {
@@ -739,19 +695,11 @@
 
     let from_id = state
         .lookup_id(from)
-<<<<<<< HEAD
-        .map_err(|e| actor_error!(fatal("failed to lookup from id for address: {}", e)))?
-        .ok_or_else(|| actor_error!(fatal("Failed to lookup from id for address {}", from)))?;
-    let to_id = state
-        .lookup_id(to)
-        .map_err(|e| actor_error!(fatal("failed to lookup to id for address: {}", e)))?
-=======
         .map_err(|e| e.downcast_fatal("failed to lookup from id for address"))?
         .ok_or_else(|| actor_error!(fatal("Failed to lookup from id for address {}", from)))?;
     let to_id = state
         .lookup_id(to)
         .map_err(|e| e.downcast_fatal("failed to lookup to id for address"))?
->>>>>>> 630b54f1
         .ok_or_else(|| actor_error!(fatal("Failed to lookup to id for address {}", to)))?;
 
     if from_id == to_id {
@@ -765,11 +713,7 @@
 
     let mut f = state
         .get_actor(&from_id)
-<<<<<<< HEAD
-        .map_err(|e| actor_error!(fatal("failed to get actor: {}", e)))?
-=======
         .map_err(|e| e.downcast_fatal("failed to get actor"))?
->>>>>>> 630b54f1
         .ok_or_else(|| {
             actor_error!(fatal(
                 "sender actor does not exist in state during transfer"
@@ -777,11 +721,7 @@
         })?;
     let mut t = state
         .get_actor(&to_id)
-<<<<<<< HEAD
-        .map_err(|e| actor_error!(fatal("failed to get actor: {}", e)))?
-=======
         .map_err(|e| e.downcast_fatal("failed to get actor: {}"))?
->>>>>>> 630b54f1
         .ok_or_else(|| {
             actor_error!(fatal(
                 "receiver actor does not exist in state during transfer"
@@ -796,17 +736,10 @@
 
     state
         .set_actor(from, f)
-<<<<<<< HEAD
-        .map_err(|e| actor_error!(fatal("failed to set actor: {}", e)))?;
-    state
-        .set_actor(to, t)
-        .map_err(|e| actor_error!(fatal("failed to set actor: {}", e)))?;
-=======
         .map_err(|e| e.downcast_fatal("failed to set from actor"))?;
     state
         .set_actor(to, t)
         .map_err(|e| e.downcast_fatal("failed to set to actor"))?;
->>>>>>> 630b54f1
 
     Ok(())
 }
