// Copyright 2020 ChainSafe Systems
// SPDX-License-Identifier: Apache-2.0, MIT

use actor::{init, INIT_ACTOR_ADDR};
use address::{Address, Protocol};
use cid::{multihash::Blake2b256, Cid};
use fil_types::HAMT_BIT_WIDTH;
use ipld_blockstore::BlockStore;
use ipld_hamt::Hamt;
use parking_lot::RwLock;
use std::collections::HashMap;
use std::error::Error as StdError;
use vm::ActorState;

/// State tree implementation using hamt
pub struct StateTree<'db, S> {
    hamt: Hamt<'db, S, ActorState>,

    /// State cache
    snaps: StateSnapshots,
}

/// Collection of state snapshots
struct StateSnapshots {
    layers: Vec<StateSnapLayer>,
}

/// State snap shot layer
#[derive(Debug)]
struct StateSnapLayer {
    actors: RwLock<HashMap<Address, Option<ActorState>>>,
    resolve_cache: RwLock<HashMap<Address, Address>>,
}

impl StateSnapLayer {
    /// Snapshot layer constructor
    fn new() -> Self {
        Self {
            actors: RwLock::new(HashMap::default()),
            resolve_cache: RwLock::new(HashMap::default()),
        }
    }
}

impl StateSnapshots {
    /// State snapshot constructor
    fn new() -> Self {
        Self {
            layers: vec![StateSnapLayer::new()],
        }
    }

    fn add_layer(&mut self) {
        self.layers.push(StateSnapLayer::new())
    }

<<<<<<< HEAD
    fn drop_layer(&mut self) -> Result<(), Box<dyn StdError>> {
=======
    fn drop_layer(&mut self) -> Result<(), String> {
>>>>>>> 630b54f1
        self.layers.pop().ok_or_else(|| {
            format!(
                "drop layer failed to index snapshot layer at index {}",
                &self.layers.len() - 1
            )
        })?;

        Ok(())
    }

<<<<<<< HEAD
    fn merge_last_layer(&mut self) -> Result<(), Box<dyn StdError>> {
=======
    fn merge_last_layer(&mut self) -> Result<(), String> {
>>>>>>> 630b54f1
        self.layers
            .get(&self.layers.len() - 2)
            .ok_or_else(|| {
                format!(
                    "merging layers failed to index snapshot layer at index: {}",
                    &self.layers.len() - 2
                )
            })?
            .actors
            .write()
            .extend(self.layers[&self.layers.len() - 1].actors.write().drain());

        self.layers
            .get(&self.layers.len() - 2)
            .ok_or_else(|| {
                format!(
                    "merging layers failed to index snapshot layer at index: {}",
                    &self.layers.len() - 2
                )
            })?
            .resolve_cache
            .write()
            .extend(
                self.layers[&self.layers.len() - 1]
                    .resolve_cache
                    .write()
                    .drain(),
            );

        self.drop_layer()
    }

    fn resolve_address(&self, addr: &Address) -> Option<Address> {
        for layer in self.layers.iter().rev() {
            if let Some(res_addr) = layer.resolve_cache.read().get(addr).cloned() {
                return Some(res_addr);
            }
        }

        None
    }

    fn cache_resolve_address(
        &self,
        addr: Address,
        resolve_addr: Address,
    ) -> Result<(), Box<dyn StdError>> {
        self.layers
            .last()
            .ok_or_else(|| {
                format!(
                    "caching address failed to index snapshot layer at index: {}",
                    &self.layers.len() - 1
                )
            })?
            .resolve_cache
            .write()
            .insert(addr, resolve_addr);

        Ok(())
    }

    fn get_actor(&self, addr: &Address) -> Option<ActorState> {
        for layer in self.layers.iter().rev() {
            if let Some(state) = layer.actors.read().get(addr).cloned() {
                return state;
            }
        }

        None
    }

    fn set_actor(&self, addr: Address, actor: ActorState) -> Result<(), Box<dyn StdError>> {
        self.layers
            .last()
            .ok_or_else(|| {
                format!(
                    "set actor failed to index snapshot layer at index: {}",
                    &self.layers.len() - 1
                )
            })?
            .actors
            .write()
            .insert(addr, Some(actor));
        Ok(())
    }

    fn delete_actor(&self, addr: Address) -> Result<(), Box<dyn StdError>> {
        self.layers
            .last()
            .ok_or_else(|| {
                format!(
                    "delete actor failed to index snapshot layer at index: {}",
                    &self.layers.len() - 1
                )
            })?
            .actors
            .write()
            .insert(addr, None);

        Ok(())
    }
}

impl<'db, S> StateTree<'db, S>
where
    S: BlockStore,
{
    pub fn new(store: &'db S) -> Self {
        let hamt = Hamt::new_with_bit_width(store, HAMT_BIT_WIDTH);
        Self {
            hamt,
            snaps: StateSnapshots::new(),
        }
    }

    /// Constructor for a hamt state tree given an IPLD store
    pub fn new_from_root(store: &'db S, root: &Cid) -> Result<Self, Box<dyn StdError>> {
        let hamt = Hamt::load_with_bit_width(root, store, HAMT_BIT_WIDTH)?;
        Ok(Self {
            hamt,
            snaps: StateSnapshots::new(),
        })
    }

    /// Retrieve store reference to modify db.
    pub fn store(&self) -> &S {
        self.hamt.store()
    }

    /// Get actor state from an address. Will be resolved to ID address.
    pub fn get_actor(&self, addr: &Address) -> Result<Option<ActorState>, Box<dyn StdError>> {
        let addr = match self.lookup_id(addr)? {
            Some(addr) => addr,
            None => return Ok(None),
        };

        // Check cache for actor state
        if let Some(actor_state) = self.snaps.get_actor(&addr) {
            return Ok(Some(actor_state));
        }

        // if state doesn't exist, find using hamt
        let act = self.hamt.get(&addr.to_bytes())?;

        // Update cache if state was found
        if let Some(act_s) = &act {
            self.snaps.set_actor(addr, act_s.clone())?;
        }

        Ok(act)
    }

    /// Set actor state for an address. Will set state at ID address.
    pub fn set_actor(
        &mut self,
        addr: &Address,
        actor: ActorState,
    ) -> Result<(), Box<dyn StdError>> {
        let addr = self
            .lookup_id(addr)?
            .ok_or_else(|| format!("Resolution lookup failed for {}", addr))?;

        self.snaps.set_actor(addr, actor)
    }

    /// Get an ID address from any Address
    pub fn lookup_id(&self, addr: &Address) -> Result<Option<Address>, Box<dyn StdError>> {
        if addr.protocol() == Protocol::ID {
            return Ok(Some(*addr));
        }

        if let Some(res_address) = self.snaps.resolve_address(addr) {
            return Ok(Some(res_address));
        }

        let init_act = self
            .get_actor(&INIT_ACTOR_ADDR)?
            .ok_or("Init actor address could not be resolved")?;

        let state: init::State = self
            .hamt
            .store()
            .get(&init_act.state)?
            .ok_or("Could not resolve init actor state")?;

        let a: Address = match state
            .resolve_address(self.store(), addr)
            .map_err(|e| format!("Could not resolve address: {:?}", e))?
        {
            Some(a) => a,
            None => return Ok(None),
        };

        self.snaps.cache_resolve_address(*addr, a)?;

        Ok(Some(a))
    }

    /// Delete actor for an address. Will resolve to ID address to delete.
    pub fn delete_actor(&mut self, addr: &Address) -> Result<(), Box<dyn StdError>> {
        let addr = self
            .lookup_id(addr)?
            .ok_or_else(|| format!("Resolution lookup failed for {}", addr))?;

        // Remove value from cache
        self.snaps.delete_actor(addr)?;

        Ok(())
    }

    /// Mutate and set actor state for an Address.
    pub fn mutate_actor<F>(&mut self, addr: &Address, mutate: F) -> Result<(), Box<dyn StdError>>
    where
        F: FnOnce(&mut ActorState) -> Result<(), String>,
    {
        // Retrieve actor state from address
        let mut act: ActorState = self
            .get_actor(addr)?
            .ok_or(format!("Actor for address: {} does not exist", addr))?;

        // Apply function of actor state
        mutate(&mut act)?;
        // Set the actor
        self.set_actor(addr, act)
    }

    /// Register a new address through the init actor.
    pub fn register_new_address(&mut self, addr: &Address) -> Result<Address, Box<dyn StdError>> {
        let mut init_act: ActorState = self
            .get_actor(&INIT_ACTOR_ADDR)?
            .ok_or("Could not retrieve init actor")?;

        // Get init actor state from store
        let mut ias: init::State = self
            .hamt
            .store()
            .get(&init_act.state)?
            .ok_or("Failed to retrieve init actor state")?;

        // Create new address with init actor state
        let new_addr = ias.map_address_to_new_id(self.store(), addr)?;

        // Set state for init actor in store and update root Cid
        init_act.state = self.store().put(&ias, Blake2b256)?;

        self.set_actor(&INIT_ACTOR_ADDR, init_act)?;

        Ok(new_addr)
    }

    /// Add snapshot layer to stack.
<<<<<<< HEAD
    pub fn snapshot(&mut self) -> Result<(), Box<dyn StdError>> {
=======
    pub fn snapshot(&mut self) -> Result<(), String> {
>>>>>>> 630b54f1
        self.snaps.add_layer();
        Ok(())
    }

    /// Merges last two snap shot layers
<<<<<<< HEAD
    pub fn clear_snapshot(&mut self) -> Result<(), Box<dyn StdError>> {
=======
    pub fn clear_snapshot(&mut self) -> Result<(), String> {
>>>>>>> 630b54f1
        Ok(self.snaps.merge_last_layer()?)
    }

    /// Revert state cache by removing last snapshot
<<<<<<< HEAD
    pub fn revert_to_snapshot(&mut self) -> Result<(), Box<dyn StdError>> {
=======
    pub fn revert_to_snapshot(&mut self) -> Result<(), String> {
>>>>>>> 630b54f1
        self.snaps.drop_layer()?;
        self.snaps.add_layer();
        Ok(())
    }

    /// Flush state tree and return Cid root.
    pub fn flush(&mut self) -> Result<Cid, Box<dyn StdError>> {
        if self.snaps.layers.len() != 1 {
            return Err(format!(
                "tried to flush state tree with snapshots on the stack: {:?}",
                self.snaps.layers.len()
            )
            .into());
        }

        for (addr, sto) in self.snaps.layers[0].actors.read().iter() {
            match sto {
                None => {
                    self.hamt.delete(&addr.to_bytes())?;
                }
                Some(ref state) => {
                    self.hamt.set(addr.to_bytes().into(), state.clone())?;
                }
            }
        }

        Ok(self.hamt.flush()?)
    }
}<|MERGE_RESOLUTION|>--- conflicted
+++ resolved
@@ -54,11 +54,7 @@
         self.layers.push(StateSnapLayer::new())
     }
 
-<<<<<<< HEAD
-    fn drop_layer(&mut self) -> Result<(), Box<dyn StdError>> {
-=======
     fn drop_layer(&mut self) -> Result<(), String> {
->>>>>>> 630b54f1
         self.layers.pop().ok_or_else(|| {
             format!(
                 "drop layer failed to index snapshot layer at index {}",
@@ -69,11 +65,7 @@
         Ok(())
     }
 
-<<<<<<< HEAD
-    fn merge_last_layer(&mut self) -> Result<(), Box<dyn StdError>> {
-=======
     fn merge_last_layer(&mut self) -> Result<(), String> {
->>>>>>> 630b54f1
         self.layers
             .get(&self.layers.len() - 2)
             .ok_or_else(|| {
@@ -326,30 +318,18 @@
     }
 
     /// Add snapshot layer to stack.
-<<<<<<< HEAD
-    pub fn snapshot(&mut self) -> Result<(), Box<dyn StdError>> {
-=======
     pub fn snapshot(&mut self) -> Result<(), String> {
->>>>>>> 630b54f1
         self.snaps.add_layer();
         Ok(())
     }
 
     /// Merges last two snap shot layers
-<<<<<<< HEAD
-    pub fn clear_snapshot(&mut self) -> Result<(), Box<dyn StdError>> {
-=======
     pub fn clear_snapshot(&mut self) -> Result<(), String> {
->>>>>>> 630b54f1
         Ok(self.snaps.merge_last_layer()?)
     }
 
     /// Revert state cache by removing last snapshot
-<<<<<<< HEAD
-    pub fn revert_to_snapshot(&mut self) -> Result<(), Box<dyn StdError>> {
-=======
     pub fn revert_to_snapshot(&mut self) -> Result<(), String> {
->>>>>>> 630b54f1
         self.snaps.drop_layer()?;
         self.snaps.add_layer();
         Ok(())
