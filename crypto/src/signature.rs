// Copyright 2020 ChainSafe Systems
// SPDX-License-Identifier: Apache-2.0, MIT

use super::errors::Error;
use address::{Address, Protocol};
use bls_signatures::{
    hash as bls_hash, paired::bls12_381::G2, verify, PublicKey as BlsPubKey, Serialize,
    Signature as BlsSignature,
};
use encoding::{blake2b_256, de, repr::*, ser, serde_bytes};
use num_derive::FromPrimitive;
use num_traits::FromPrimitive;
use secp256k1::{recover, Message, RecoveryId, Signature as EcsdaSignature};

/// BLS signature length in bytes
pub const BLS_SIG_LEN: usize = 96;
/// BLS Public key length in bytes
pub const BLS_PUB_LEN: usize = 48;

/// Signature variants for Forest signatures
#[derive(
    Clone, Debug, PartialEq, FromPrimitive, Copy, Eq, Serialize_repr, Deserialize_repr, Hash,
)]
#[repr(u8)]
pub enum SignatureType {
    Secp256k1 = 1,
    BLS = 2,
}

// Just used for defaulting for block signatures, can be removed later if needed
impl Default for SignatureType {
    fn default() -> Self {
        SignatureType::BLS
    }
}

impl SignatureType {
    /// Allows referencing back to Protocol from encoded byte
    fn from_byte(b: u8) -> Option<SignatureType> {
        FromPrimitive::from_u8(b)
    }
}

/// A cryptographic signature, represented in bytes, of any key protocol
#[derive(Clone, Debug, PartialEq, Default, Eq, Hash)]
pub struct Signature {
    sig_type: SignatureType,
    bytes: Vec<u8>,
}

impl ser::Serialize for Signature {
    fn serialize<S>(&self, serializer: S) -> Result<S::Ok, S::Error>
    where
        S: ser::Serializer,
    {
        let mut bytes = self.bytes.clone();
        // Insert signature type byte
        bytes.insert(0, self.sig_type as u8);

        serde_bytes::Serialize::serialize(&bytes, serializer)
    }
}

impl<'de> de::Deserialize<'de> for Signature {
    fn deserialize<D>(deserializer: D) -> Result<Self, D::Error>
    where
        D: de::Deserializer<'de>,
    {
        let mut bytes: Vec<u8> = serde_bytes::Deserialize::deserialize(deserializer)?;
        if bytes.is_empty() {
            return Err(de::Error::custom("Cannot deserialize empty bytes"));
        }

        // Remove signature type byte
        let sig_type = SignatureType::from_byte(bytes.remove(0))
            .ok_or_else(|| de::Error::custom("Invalid signature type byte (must be 1 or 2)"))?;

        Ok(Signature { bytes, sig_type })
    }
}

impl Signature {
    /// Creates a SECP Signature given the raw bytes
    pub fn new_secp256k1(bytes: Vec<u8>) -> Self {
        Self {
            sig_type: SignatureType::Secp256k1,
            bytes,
        }
    }

    /// Creates a BLS Signature given the raw bytes
    pub fn new_bls(bytes: Vec<u8>) -> Self {
        Self {
            sig_type: SignatureType::BLS,
            bytes,
        }
    }

    /// Returns reference to signature bytes
    pub fn bytes(&self) -> &[u8] {
        &self.bytes
    }

    /// Returns reference to signature type
    pub fn signature_type(&self) -> SignatureType {
        self.sig_type
    }

    /// Checks if a signature is valid given data and address
    pub fn verify(&self, data: &[u8], addr: &Address) -> Result<(), String> {
        match addr.protocol() {
            Protocol::BLS => verify_bls_sig(self.bytes(), data, addr),
            Protocol::Secp256k1 => verify_secp256k1_sig(self.bytes(), data, addr),
            _ => Err("Address must be resolved to verify a signature".to_owned()),
        }
    }
}

/// Returns `String` error if a bls signature is invalid
pub(crate) fn verify_bls_sig(signature: &[u8], data: &[u8], addr: &Address) -> Result<(), String> {
    let pub_k = addr.payload_bytes();

    // hash data to be verified
    let hashed = bls_hash(data);

    // generate public key object from bytes
    let pk = BlsPubKey::from_bytes(&pub_k).map_err(|e| e.to_string())?;

    // generate signature struct from bytes
    let sig = BlsSignature::from_bytes(signature).map_err(|e| e.to_string())?;

<<<<<<< HEAD
        // BLS verify hash against key
        if verify(&sig, &[hashed], &[pk]) {
            Ok(())
        } else {
            Err(format!(
                "bls signature verification failed for addr: {}",
                addr
            ))
        }
=======
    // BLS verify hash against key
    if verify(&sig, &[hashed], &[pk]) {
        Ok(())
    } else {
        Err(format!(
            "bls signature verification failed for addr: {}",
            addr
        ))
>>>>>>> 630b54f1
    }
}

/// Returns `String` error if a secp256k1 signature is invalid
fn verify_secp256k1_sig(signature: &[u8], data: &[u8], addr: &Address) -> Result<(), String> {
    // blake2b 256 hash
    let hash = blake2b_256(data);

    // Ecrecover with hash and signature
    let mut sig = [0u8; 65];
    sig[..].clone_from_slice(signature);
    let rec_addr = ecrecover(&hash, &sig).map_err(|e| e.to_string())?;

    // check address against recovered address
    if &rec_addr == addr {
        Ok(())
    } else {
        Err("Secp signature verification failed".to_owned())
    }
}
/// Aggregates and verifies bls signatures collectively
pub fn verify_bls_aggregate(data: &[&[u8]], pub_keys: &[&[u8]], aggregate_sig: &Signature) -> bool {
    // If the number of public keys and data does not match, then return false
    if data.len() != pub_keys.len() {
        return false;
    }
    if data.is_empty() {
        return true;
    }

    let sig = match BlsSignature::from_bytes(aggregate_sig.bytes()) {
        Ok(v) => v,
        Err(_) => return false,
    };

    let pk_map_results: Result<Vec<_>, _> =
        pub_keys.iter().map(|x| BlsPubKey::from_bytes(x)).collect();

    let pks = match pk_map_results {
        Ok(v) => v,
        Err(_) => return false,
    };

    let hashed_data: Vec<G2> = data.iter().map(|x| bls_hash(x)).collect();

    // DOes the aggregate verification
    verify(&sig, &hashed_data[..], &pks[..])
}

/// Return Address for a message given it's hash and signature
pub fn ecrecover(hash: &[u8; 32], signature: &[u8; 65]) -> Result<Address, Error> {
    // generate types to recover key from
    let rec_id = RecoveryId::parse(signature[64])?;
    let message = Message::parse(&hash);

    // Signature value without recovery byte
    let mut s = [0u8; 64];
    s.clone_from_slice(signature[..64].as_ref());
    // generate Signature
    let sig = EcsdaSignature::parse(&s);

    let key = recover(&message, &sig, &rec_id)?;
    let ret = key.serialize();
    let addr = Address::new_secp256k1(&ret)?;
    Ok(addr)
}

#[cfg(test)]
mod tests {
    use super::*;
    use bls_signatures::{PrivateKey, Serialize, Signature as BlsSignature};
    use rand::{Rng, SeedableRng};
    use rand_chacha::ChaCha8Rng;

    #[test]
    fn bls_agg_verify() {
        // The number of signatures in aggregate
        let num_sigs = 10;
        let message_length = num_sigs * 64;

        let rng = &mut ChaCha8Rng::seed_from_u64(11);

        let msg = (0..message_length).map(|_| rng.gen()).collect::<Vec<u8>>();
        let data: Vec<&[u8]> = (0..num_sigs).map(|x| &msg[x * 64..(x + 1) * 64]).collect();

        let private_keys: Vec<PrivateKey> =
            (0..num_sigs).map(|_| PrivateKey::generate(rng)).collect();
        let public_keys: Vec<_> = private_keys
            .iter()
            .map(|x| x.public_key().as_bytes())
            .collect();

        let signatures: Vec<BlsSignature> = (0..num_sigs)
            .map(|x| private_keys[x].sign(data[x]))
            .collect();

        let mut public_keys_slice: Vec<&[u8]> = vec![];
        for i in 0..num_sigs {
            public_keys_slice.push(&public_keys[i]);
        }

        let calculated_bls_agg =
            Signature::new_bls(bls_signatures::aggregate(&signatures).unwrap().as_bytes());
        assert_eq!(
            verify_bls_aggregate(&data, &public_keys_slice, &calculated_bls_agg),
            true
        );
    }
}

#[cfg(feature = "json")]
pub mod json {
    use super::*;
    use serde::{Deserialize, Deserializer, Serialize, Serializer};

    // Wrapper for serializing and deserializing a Signature from JSON.
    #[derive(Deserialize, Serialize)]
    #[serde(transparent)]
    pub struct SignatureJson(#[serde(with = "self")] pub Signature);

    /// Wrapper for serializing a Signature reference to JSON.
    #[derive(Serialize)]
    #[serde(transparent)]
    pub struct SignatureJsonRef<'a>(#[serde(with = "self")] pub &'a Signature);

    #[derive(Serialize, Deserialize)]
    struct JsonHelper {
        #[serde(rename = "Type")]
        sig_type: SignatureType,
        #[serde(rename = "Data")]
        bytes: String,
    }

    pub fn serialize<S>(m: &Signature, serializer: S) -> Result<S::Ok, S::Error>
    where
        S: Serializer,
    {
        JsonHelper {
            sig_type: m.sig_type,
            bytes: base64::encode(&m.bytes),
        }
        .serialize(serializer)
    }

    pub fn deserialize<'de, D>(deserializer: D) -> Result<Signature, D::Error>
    where
        D: Deserializer<'de>,
    {
        let JsonHelper { sig_type, bytes } = Deserialize::deserialize(deserializer)?;
        Ok(Signature {
            sig_type,
            bytes: base64::decode(bytes).map_err(de::Error::custom)?,
        })
    }

    pub mod opt {
        use super::{Signature, SignatureJson, SignatureJsonRef};
        use serde::{self, Deserialize, Deserializer, Serialize, Serializer};

        pub fn serialize<S>(v: &Option<Signature>, serializer: S) -> Result<S::Ok, S::Error>
        where
            S: Serializer,
        {
            v.as_ref()
                .map(|s| SignatureJsonRef(s))
                .serialize(serializer)
        }

        pub fn deserialize<'de, D>(deserializer: D) -> Result<Option<Signature>, D::Error>
        where
            D: Deserializer<'de>,
        {
            let s: Option<SignatureJson> = Deserialize::deserialize(deserializer)?;
            Ok(s.map(|v| v.0))
        }
    }
}<|MERGE_RESOLUTION|>--- conflicted
+++ resolved
@@ -129,17 +129,6 @@
     // generate signature struct from bytes
     let sig = BlsSignature::from_bytes(signature).map_err(|e| e.to_string())?;
 
-<<<<<<< HEAD
-        // BLS verify hash against key
-        if verify(&sig, &[hashed], &[pk]) {
-            Ok(())
-        } else {
-            Err(format!(
-                "bls signature verification failed for addr: {}",
-                addr
-            ))
-        }
-=======
     // BLS verify hash against key
     if verify(&sig, &[hashed], &[pk]) {
         Ok(())
@@ -148,7 +137,6 @@
             "bls signature verification failed for addr: {}",
             addr
         ))
->>>>>>> 630b54f1
     }
 }
 
