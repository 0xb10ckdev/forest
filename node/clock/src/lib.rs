// Copyright 2020 ChainSafe Systems
// SPDX-License-Identifier: Apache-2.0, MIT

use chrono::{DateTime, NaiveDateTime, SecondsFormat, Utc};
use std::num::TryFromIntError;

const _ISO_FORMAT: &str = "%FT%X.%.9F";
<<<<<<< HEAD
pub const EPOCH_DURATION_SECONDS: i64 = 30;
=======
>>>>>>> 630b54f1

/// Duration of each tipset epoch.
pub const EPOCH_DURATION_SECONDS: i64 = 30;

/// Epoch number of a chain. This acts as a proxt for time within the VM.
pub type ChainEpoch = i64;

/// Const used within the VM to denote an unset `ChainEpoch`
pub const EPOCH_UNDEFINED: ChainEpoch = -1;

/// ChainEpochClock is used by the system node to assume weak clock synchrony amongst the other
/// systems.
pub struct ChainEpochClock {
    // Chain start time in ISO nano timestamp
    genesis_time: DateTime<Utc>,
}

impl ChainEpochClock {
    /// Returns a ChainEpochClock based on the given genesis_time (unix timestamp)
    pub fn new(genesis_time: i64) -> ChainEpochClock {
        // Convert unix timestamp
        let native_date_time = NaiveDateTime::from_timestamp(genesis_time, 0);

        // Convert to DateTime
        let date_time = DateTime::<Utc>::from_utc(native_date_time, Utc);

        // Use nanoseconds
        date_time.to_rfc3339_opts(SecondsFormat::Nanos, true);

        ChainEpochClock {
            genesis_time: date_time,
        }
    }

    /// Returns the genesis time as a `DateTime<Utc>`
    pub fn get_genesis_time(&self) -> DateTime<Utc> {
        self.genesis_time
    }

    /// Returns the epoch at a given time
    pub fn epoch_at_time(&self, time: &DateTime<Utc>) -> Result<ChainEpoch, TryFromIntError> {
        let difference = time.signed_duration_since(self.genesis_time);
        let epochs = (difference / EPOCH_DURATION_SECONDS as i32)
            .num_nanoseconds()
            .expect("Epoch_at_time failed");
        Ok(epochs)
    }
}<|MERGE_RESOLUTION|>--- conflicted
+++ resolved
@@ -5,10 +5,6 @@
 use std::num::TryFromIntError;
 
 const _ISO_FORMAT: &str = "%FT%X.%.9F";
-<<<<<<< HEAD
-pub const EPOCH_DURATION_SECONDS: i64 = 30;
-=======
->>>>>>> 630b54f1
 
 /// Duration of each tipset epoch.
 pub const EPOCH_DURATION_SECONDS: i64 = 30;
