// Copyright 2020 ChainSafe Systems
// SPDX-License-Identifier: Apache-2.0, MIT

mod chain_api;
mod mpool_api;
mod sync_api;
mod wallet_api;

use async_std::sync::{RwLock, Sender};
use blockstore::BlockStore;
use chain_sync::{BadBlockCache, SyncState};
use forest_libp2p::NetworkMessage;
use jsonrpc_v2::{Data, MapRouter, RequestObject, Server};
use message_pool::{MessagePool, MpoolRpcProvider};
use std::sync::Arc;
use tide::{Request, Response, StatusCode};
use wallet::KeyStore;

pub use sync_api::RPCSyncState;

/// This is where you store persistant data, or at least access to stateful data.
pub struct RpcState<DB, KS>
where
    DB: BlockStore + Send + Sync + 'static,
    KS: KeyStore + Send + Sync + 'static,
{
    pub store: Arc<DB>,
    pub keystore: Arc<RwLock<KS>>,
    pub mpool: Arc<MessagePool<MpoolRpcProvider<DB>>>,
    pub bad_blocks: Arc<BadBlockCache>,
    pub sync_state: Arc<RwLock<SyncState>>,
    pub network_send: Sender<NetworkMessage>,
    pub network_name: String,
}

async fn handle_json_rpc(mut req: Request<Server<MapRouter>>) -> tide::Result {
    let call: RequestObject = req.body_json().await?;
    let res = req.state().handle(call).await;
    Ok(Response::new(StatusCode::Ok).body_json(&res)?)
}

pub async fn start_rpc<DB, KS>(state: RpcState<DB, KS>, rpc_endpoint: &str)
where
    DB: BlockStore + Send + Sync + 'static,
    KS: KeyStore + Send + Sync + 'static,
{
    use chain_api::*;
    use mpool_api::*;
    use sync_api::*;
    use wallet_api::*;

    let rpc = Server::new()
        .with_data(Data::new(state))
        .with_method(
            "Filecoin.ChainGetMessage",
            chain_api::chain_get_message::<DB, KS>,
        )
        .with_method("Filecoin.ChainGetObj", chain_read_obj::<DB, KS>)
        .with_method("Filecoin.ChainHasObj", chain_has_obj::<DB, KS>)
        .with_method(
            "Filecoin.ChainGetBlockMessages",
            chain_block_messages::<DB, KS>,
        )
        .with_method(
            "Filecoin.ChainGetTipsetByHeight",
            chain_get_tipset_by_height::<DB, KS>,
        )
<<<<<<< HEAD
        .with_method("Filecoin.ChainGetGenesis", chain_get_genesis::<DB>)
        .with_method("Filecoin.ChainTipsetWeight", chain_tipset_weight::<DB>)
        .with_method("Filecoin.ChainGetTipset", chain_get_tipset::<DB>)
        .with_method("Filecoin.GetRandomness", chain_get_randomness::<DB>)
        .with_method("Filecoin.ChainGetBlock", chain_get_block::<DB>)
        .with_method("Filecoin.ChainHead", chain_head::<DB>)
        
=======
        .with_method("Filecoin.ChainGetGenesis", chain_get_genesis::<DB, KS>)
        .with_method("Filecoin.ChainTipsetWeight", chain_tipset_weight::<DB, KS>)
        .with_method("Filecoin.ChainGetTipset", chain_get_tipset::<DB, KS>)
        .with_method("Filecoin.GetRandomness", chain_get_randomness::<DB, KS>)
        .with_method(
            "Filecoin.ChainGetBlock",
            chain_api::chain_get_block::<DB, KS>,
        )
        .with_method("Filecoin.ChainHead", chain_head::<DB, KS>)
        // Message Pool API
        .with_method(
            "Filecoin.MpoolEstimateGasPrice",
            mpool_estimate_gas_price::<DB, KS>,
        )
        .with_method("Filecoin.MpoolGetNonce", mpool_get_sequence::<DB, KS>)
        .with_method("Filecoin.MpoolPending", mpool_pending::<DB, KS>)
        .with_method("Filecoin.MpoolPush", mpool_push::<DB, KS>)
        .with_method("Filecoin.MpoolPushMessage", mpool_push_message::<DB, KS>)
>>>>>>> fc523a32
        // Sync API
        .with_method("Filecoin.SyncCheckBad", sync_check_bad::<DB, KS>)
        .with_method("Filecoin.SyncMarkBad", sync_mark_bad::<DB, KS>)
        .with_method("Filecoin.SyncState", sync_state::<DB, KS>)
        .with_method("Filecoin.SyncSubmitBlock", sync_submit_block::<DB, KS>)
        // Wallet API
        .with_method("Filecoin.WalletBalance", wallet_balance::<DB, KS>)
        .with_method(
            "Filecoin.WalletDefaultAddress",
            wallet_default_address::<DB, KS>,
        )
        .with_method("Filecoin.WalletExport", wallet_export::<DB, KS>)
        .with_method("Filecoin.WalletHas", wallet_has::<DB, KS>)
        .with_method("Filecoin.WalletImport", wallet_import::<DB, KS>)
        .with_method("Filecoin.WalletList", wallet_list::<DB, KS>)
        .with_method("Filecoin.WalletNew", wallet_new::<DB, KS>)
        .with_method("Filecoin.WalletSetDefault", wallet_set_default::<DB, KS>)
        .with_method("Filecoin.WalletSign", wallet_sign::<DB, KS>)
        .with_method("Filecoin.WalletSignMessage", wallet_sign_message::<DB, KS>)
        .with_method("Filecoin.WalletVerify", wallet_verify::<DB, KS>)
        .finish_unwrapped();

    let mut app = tide::Server::with_state(rpc);
    app.at("/rpc/v0").post(handle_json_rpc);
    app.listen(rpc_endpoint).await.unwrap();
}<|MERGE_RESOLUTION|>--- conflicted
+++ resolved
@@ -65,15 +65,7 @@
             "Filecoin.ChainGetTipsetByHeight",
             chain_get_tipset_by_height::<DB, KS>,
         )
-<<<<<<< HEAD
-        .with_method("Filecoin.ChainGetGenesis", chain_get_genesis::<DB>)
-        .with_method("Filecoin.ChainTipsetWeight", chain_tipset_weight::<DB>)
-        .with_method("Filecoin.ChainGetTipset", chain_get_tipset::<DB>)
-        .with_method("Filecoin.GetRandomness", chain_get_randomness::<DB>)
-        .with_method("Filecoin.ChainGetBlock", chain_get_block::<DB>)
-        .with_method("Filecoin.ChainHead", chain_head::<DB>)
-        
-=======
+
         .with_method("Filecoin.ChainGetGenesis", chain_get_genesis::<DB, KS>)
         .with_method("Filecoin.ChainTipsetWeight", chain_tipset_weight::<DB, KS>)
         .with_method("Filecoin.ChainGetTipset", chain_get_tipset::<DB, KS>)
@@ -92,12 +84,13 @@
         .with_method("Filecoin.MpoolPending", mpool_pending::<DB, KS>)
         .with_method("Filecoin.MpoolPush", mpool_push::<DB, KS>)
         .with_method("Filecoin.MpoolPushMessage", mpool_push_message::<DB, KS>)
->>>>>>> fc523a32
+
         // Sync API
         .with_method("Filecoin.SyncCheckBad", sync_check_bad::<DB, KS>)
         .with_method("Filecoin.SyncMarkBad", sync_mark_bad::<DB, KS>)
         .with_method("Filecoin.SyncState", sync_state::<DB, KS>)
         .with_method("Filecoin.SyncSubmitBlock", sync_submit_block::<DB, KS>)
+    
         // Wallet API
         .with_method("Filecoin.WalletBalance", wallet_balance::<DB, KS>)
         .with_method(
