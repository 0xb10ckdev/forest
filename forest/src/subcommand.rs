--- conflicted
+++ resolved
@@ -12,11 +12,10 @@
         Subcommand::Chain(cmd) => {
             cmd.run().await;
         }
-<<<<<<< HEAD
         Subcommand::Wallet(cmd) => {
-=======
+            cmd.run().await;
+        }
         Subcommand::Genesis(cmd) => {
->>>>>>> 3fe1d46a
             cmd.run().await;
         }
     }
